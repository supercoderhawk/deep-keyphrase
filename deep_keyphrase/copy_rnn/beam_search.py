# -*- coding: UTF-8 -*-
import torch
from deep_keyphrase.dataloader import (TOKENS, TOKENS_LENS, TOKENS_OOV,
                                       OOV_COUNT, OOV_LIST, EOS_WORD, UNK_WORD)


class BeamSearch(object):
    def __init__(self, model, beam_size, max_target_len, id2vocab, bos_idx, args):
        self.model = model
        self.beam_size = beam_size
        self.id2vocab = id2vocab
        self.max_target_len = max_target_len
        self.bos_idx = bos_idx
        self.target_hidden_size = args.target_hidden_size

    def beam_search(self, src_dict, delimiter=None):
        """
        generate beam search result
        main idea: inference input Batch x beam size, select
        :param src_dict:
        :param delimiter:
        :return:
        """
        oov_list = src_dict[OOV_LIST]
        batch_size = len(src_dict[TOKENS])
        encoder_output_dict = None
        hidden_state = None
        beam_batch_size = self.beam_size * batch_size
        prev_output_tokens = torch.tensor([[self.bos_idx]] * batch_size, dtype=torch.int64)
        decoder_state = torch.zeros(batch_size, self.target_hidden_size)

        if torch.cuda.is_available():
            prev_output_tokens = prev_output_tokens.cuda()
            decoder_state = decoder_state.cuda()

        # get BOS output and repeat to beam size
        model_output = self.model(src_dict=src_dict,
                                  prev_output_tokens=prev_output_tokens,
                                  encoder_output_dict=encoder_output_dict,
                                  prev_decoder_state=decoder_state,
                                  prev_hidden_state=hidden_state)
        decoder_prob, encoder_output_dict, decoder_state, hidden_state = model_output
        prev_best_probs, prev_best_index = torch.topk(decoder_prob, self.beam_size, 1)
        # B*b x TH
        prev_decoder_state = decoder_state.unsqueeze(1).repeat(1, self.beam_size, 1)
        prev_decoder_state = prev_decoder_state.view(beam_batch_size, -1)
        hidden_state[0] = hidden_state[0].unsqueeze(2).repeat(1, 1, self.beam_size, 1)
        hidden_state[0] = hidden_state[0].view(-1, beam_batch_size, hidden_state[0].size(-1))
        hidden_state[1] = hidden_state[1].unsqueeze(2).repeat(1, 1, self.beam_size, 1)
        hidden_state[1] = hidden_state[1].view(-1, beam_batch_size, hidden_state[1].size(-1))
        prev_hidden_state = hidden_state

        result_sequences = prev_best_index.unsqueeze(2)
        encoder_output_dict = self.expand_encoder_output(encoder_output_dict, batch_size)
        # beam search best probability, its the opposite number of real log probability
        # B x b
        beam_search_best_probs = torch.abs(prev_best_probs)

        for k in [TOKENS, TOKENS_OOV]:
            src_dict[k] = src_dict[k].unsqueeze(1).repeat(1, self.beam_size, 1).reshape(beam_batch_size, -1)

        for k in [TOKENS_LENS, OOV_COUNT]:
            src_dict[k] = src_dict[k].unsqueeze(1).repeat(1, self.beam_size).flatten()

        for target_idx in range(1, self.max_target_len):
            model_output = self.model(src_dict=src_dict,
                                      prev_output_tokens=prev_best_index.view(-1, 1),
                                      encoder_output_dict=encoder_output_dict,
                                      prev_decoder_state=prev_decoder_state,
                                      prev_hidden_state=prev_hidden_state)
            decoder_prob, encoder_output_dict, decoder_state, prev_hidden_state = model_output
            # accumulated_probs: B x b*V
            accumulated_probs = beam_search_best_probs.view(beam_batch_size, -1)
            accumulated_probs = accumulated_probs.repeat(1, decoder_prob.size(1))
            accumulated_probs += torch.abs(decoder_prob)
            accumulated_probs = accumulated_probs.view(batch_size, -1)
            top_token_probs, top_token_index = torch.topk(-accumulated_probs, self.beam_size, 1)
            beam_search_best_probs = -top_token_probs

            select_idx_factor = torch.tensor(range(batch_size)) * self.beam_size
            select_idx_factor = select_idx_factor.unsqueeze(1).repeat(1, self.beam_size)
            if torch.cuda.is_available():
                select_idx_factor = select_idx_factor.cuda()
            state_select_idx = top_token_index.flatten() // decoder_prob.size(1)
            state_select_idx += select_idx_factor.flatten()

            prev_decoder_state = decoder_state.index_select(0, state_select_idx)
            prev_best_index = top_token_index % decoder_prob.size(1)
            prev_hidden_state[0] = prev_hidden_state[0].index_select(1, state_select_idx)
            prev_hidden_state[1] = prev_hidden_state[1].index_select(1, state_select_idx)

            result_sequences = result_sequences.view(batch_size * self.beam_size, -1)
            result_sequences = result_sequences.index_select(0, state_select_idx)
            result_sequences = result_sequences.view(batch_size, self.beam_size, -1)

            result_sequences = torch.cat([result_sequences, prev_best_index.unsqueeze(2)], dim=2)
            prev_best_index = prev_best_index.view(beam_batch_size, -1)

        if torch.cuda.is_available():
            result_sequences = result_sequences.cpu().numpy().tolist()
        else:
            result_sequences = result_sequences.numpy().tolist()
        for k in [TOKENS, TOKENS_OOV, TOKENS_LENS, OOV_COUNT]:
            src_dict[k] = src_dict[k].narrow(0, 0, batch_size)

        results = self.__idx2result_beam(delimiter, oov_list, result_sequences)
        return results

    def __idx2result_beam(self, delimiter, oov_list, result_sequences):
        results = []
        for batch_idx, batch in enumerate(result_sequences):
            beam_list = []
            item_oov_list = oov_list[batch_idx]
            for beam in batch:
                phrase = []
                for idx in beam:
                    if self.id2vocab.get(idx) == EOS_WORD:
                        break
                    if idx in self.id2vocab:
                        phrase.append(self.id2vocab[idx])
                    else:
                        oov_idx = idx - len(self.id2vocab)
<<<<<<< HEAD
                        if oov_idx < len(oov_list):
                            phrase.append(oov_list[oov_idx])
=======
                        if oov_idx < len(item_oov_list):
                            phrase.append(item_oov_list[oov_idx])
>>>>>>> 80e6b094
                        else:
                            phrase.append(UNK_WORD)

                if delimiter is not None:
                    phrase = delimiter.join(phrase)
                if phrase not in beam_list:
                    beam_list.append(phrase)
            results.append(beam_list)
        return results

    def expand_encoder_output(self, encoder_output_dict, batch_size):
        beam_batch_size = batch_size * self.beam_size
        encoder_output = encoder_output_dict['encoder_output']
        encoder_mask = encoder_output_dict['encoder_padding_mask']
        encoder_hidden_state = encoder_output_dict['encoder_hidden']
        max_len = encoder_output.size(-2)
        hidden_size = encoder_hidden_state[0].size(-1)
        encoder_output = encoder_output.unsqueeze(1).repeat(1, self.beam_size, 1, 1)
        encoder_output = encoder_output.reshape(beam_batch_size, max_len, -1)
        encoder_mask = encoder_mask.unsqueeze(1).repeat(1, self.beam_size, 1)
        encoder_mask = encoder_mask.reshape(beam_batch_size, -1)
        encoder_hidden_state0 = encoder_hidden_state[0].unsqueeze(2).repeat(1, 1, self.beam_size, 1)
        encoder_hidden_state0 = encoder_hidden_state0.reshape(-1, beam_batch_size, hidden_size)
        encoder_hidden_state1 = encoder_hidden_state[1].unsqueeze(2).repeat(1, 1, self.beam_size, 1)
        encoder_hidden_state1 = encoder_hidden_state1.reshape(-1, beam_batch_size, hidden_size)
        encoder_output_dict['encoder_output'] = encoder_output
        encoder_output_dict['encoder_padding_mask'] = encoder_mask
        encoder_output_dict['encoder_hidden'] = [encoder_hidden_state0, encoder_hidden_state1]
        return encoder_output_dict

    def greedy_search(self, src_dict, delimiter=None):
        """

        :param src_dict:
        :param delimiter:
        :return:
        """
        oov_list = src_dict[OOV_LIST]
        batch_size = len(src_dict[TOKENS])
        encoder_output_dict = None
        hidden_state = None
        prev_output_tokens = [[self.bos_idx]] * batch_size
        decoder_state = torch.zeros(batch_size, self.model.decoder.target_hidden_size)
        result_seqs = None

        for target_idx in range(self.max_target_len):
            model_output = self.model(src_dict=src_dict,
                                      prev_output_tokens=prev_output_tokens,
                                      encoder_output_dict=encoder_output_dict,
                                      prev_decoder_state=decoder_state,
                                      prev_hidden_state=hidden_state)
            decoder_prob, encoder_output_dict, decoder_state, hidden_state = model_output
            best_probs, best_indices = torch.topk(decoder_prob, 1, dim=1)
            if result_seqs is None:
                result_seqs = best_indices
            else:
                result_seqs = torch.cat([result_seqs, best_indices], dim=1)
            prev_output_tokens = result_seqs[:, -1].unsqueeze(1)
        result = self.__idx2result_greedy(delimiter, oov_list, result_seqs)

        return result

    def __idx2result_greedy(self, delimiter, oov_list, result_seqs):
        result = []
        for batch in result_seqs.numpy().tolist():
            phrase = []
            for idx in batch:
                if self.id2vocab.get(idx) == EOS_WORD:
                    break
                if idx in self.id2vocab:
                    phrase.append(self.id2vocab[idx])
                else:
                    oov_idx = idx - len(self.id2vocab)
                    if oov_idx < len(oov_list):
                        phrase.append(oov_list[oov_idx])
                    else:
                        phrase.append(UNK_WORD)
            if delimiter is not None:
                phrase = delimiter.join(phrase)
            result.append(phrase)
        return result<|MERGE_RESOLUTION|>--- conflicted
+++ resolved
@@ -120,13 +120,8 @@
                         phrase.append(self.id2vocab[idx])
                     else:
                         oov_idx = idx - len(self.id2vocab)
-<<<<<<< HEAD
-                        if oov_idx < len(oov_list):
-                            phrase.append(oov_list[oov_idx])
-=======
                         if oov_idx < len(item_oov_list):
                             phrase.append(item_oov_list[oov_idx])
->>>>>>> 80e6b094
                         else:
                             phrase.append(UNK_WORD)
 
